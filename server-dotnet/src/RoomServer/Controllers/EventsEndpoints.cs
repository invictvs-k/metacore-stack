using System;
using Microsoft.AspNetCore.Builder;
using Microsoft.AspNetCore.Http;
<<<<<<< HEAD
=======
using Microsoft.Extensions.Configuration;
>>>>>>> 48f303bd
using Microsoft.Extensions.Logging;
using RoomServer.Services;
using Metacore.Shared.Sse;

namespace RoomServer.Controllers;

public static class EventsEndpoints
{
    private const int DefaultHeartbeatIntervalMs = 10000;

    public static void MapEventsEndpoints(this WebApplication app)
    {
        // GET /events - Server-Sent Events endpoint
        app.MapGet("/events", async (
<<<<<<< HEAD
            HttpContext context,
            RoomEventPublisher eventPublisher,
            ILogger<EventsEndpoints> logger) =>
=======
            HttpContext context, 
            RoomEventPublisher eventPublisher,
            IConfiguration configuration,
            ILogger<Program> logger) =>
>>>>>>> 48f303bd
        {
            SseStreamWriter.ConfigureResponse(context.Response);
            var cancellationToken = context.RequestAborted;

            await using var sse = new SseStreamWriter(context.Response, logger);
            await sse.StartAsync(cancellationToken);

            var connectedEvent = new
            {
                type = "connected",
                source = "roomserver",
                timestamp = DateTime.UtcNow.ToString("O"),
                message = "Connected to RoomServer events"
            };

<<<<<<< HEAD
            await sse.WriteEventAsync(
                connectedEvent,
                eventName: "connected",
                cancellationToken: cancellationToken);

=======
            // Get configurable heartbeat interval
            var heartbeatIntervalMs = configuration.GetValue<int?>("Events:HeartbeatIntervalMs") ?? DefaultHeartbeatIntervalMs;
            
            // Keep connection alive with periodic heartbeats
            var cancellationToken = context.RequestAborted;
            
>>>>>>> 48f303bd
            try
            {
                await foreach (var evt in eventPublisher.SubscribeAsync(cancellationToken))
                {
<<<<<<< HEAD
                    await sse.WriteEventAsync(
                        evt,
                        eventName: evt.Type,
                        eventId: evt.Id,
                        cancellationToken: cancellationToken);
=======
                    // Send heartbeat comment (keeps connection alive)
                    await context.Response.WriteAsync(": ping\n\n");
                    await context.Response.Body.FlushAsync();
                    
                    // Wait before next heartbeat
                    await Task.Delay(heartbeatIntervalMs, cancellationToken);
>>>>>>> 48f303bd
                }
            }
            catch (OperationCanceledException)
            {
                // Client disconnected
            }
            catch (Exception ex)
            {
<<<<<<< HEAD
                logger.LogError(ex, "Error streaming RoomServer events.");
=======
                logger.LogError(ex, "Error in SSE stream");
>>>>>>> 48f303bd
            }
        });
    }
}<|MERGE_RESOLUTION|>--- conflicted
+++ resolved
@@ -1,10 +1,6 @@
 using System;
 using Microsoft.AspNetCore.Builder;
 using Microsoft.AspNetCore.Http;
-<<<<<<< HEAD
-=======
-using Microsoft.Extensions.Configuration;
->>>>>>> 48f303bd
 using Microsoft.Extensions.Logging;
 using RoomServer.Services;
 using Metacore.Shared.Sse;
@@ -19,16 +15,9 @@
     {
         // GET /events - Server-Sent Events endpoint
         app.MapGet("/events", async (
-<<<<<<< HEAD
             HttpContext context,
             RoomEventPublisher eventPublisher,
             ILogger<EventsEndpoints> logger) =>
-=======
-            HttpContext context, 
-            RoomEventPublisher eventPublisher,
-            IConfiguration configuration,
-            ILogger<Program> logger) =>
->>>>>>> 48f303bd
         {
             SseStreamWriter.ConfigureResponse(context.Response);
             var cancellationToken = context.RequestAborted;
@@ -44,38 +33,20 @@
                 message = "Connected to RoomServer events"
             };
 
-<<<<<<< HEAD
             await sse.WriteEventAsync(
                 connectedEvent,
                 eventName: "connected",
                 cancellationToken: cancellationToken);
 
-=======
-            // Get configurable heartbeat interval
-            var heartbeatIntervalMs = configuration.GetValue<int?>("Events:HeartbeatIntervalMs") ?? DefaultHeartbeatIntervalMs;
-            
-            // Keep connection alive with periodic heartbeats
-            var cancellationToken = context.RequestAborted;
-            
->>>>>>> 48f303bd
             try
             {
                 await foreach (var evt in eventPublisher.SubscribeAsync(cancellationToken))
                 {
-<<<<<<< HEAD
                     await sse.WriteEventAsync(
                         evt,
                         eventName: evt.Type,
                         eventId: evt.Id,
                         cancellationToken: cancellationToken);
-=======
-                    // Send heartbeat comment (keeps connection alive)
-                    await context.Response.WriteAsync(": ping\n\n");
-                    await context.Response.Body.FlushAsync();
-                    
-                    // Wait before next heartbeat
-                    await Task.Delay(heartbeatIntervalMs, cancellationToken);
->>>>>>> 48f303bd
                 }
             }
             catch (OperationCanceledException)
@@ -84,11 +55,7 @@
             }
             catch (Exception ex)
             {
-<<<<<<< HEAD
                 logger.LogError(ex, "Error streaming RoomServer events.");
-=======
-                logger.LogError(ex, "Error in SSE stream");
->>>>>>> 48f303bd
             }
         });
     }
