import os
import shutil
import subprocess
import tempfile
import time
from pathlib import Path
from typing import Dict, Iterator

import pytest
import requests

if shutil.which("dotnet") is None:
    pytest.skip("dotnet executable is required for integration tests", allow_module_level=True)

ROOT = Path(__file__).resolve().parents[3]
SERVER_PROJECT = ROOT / "server-dotnet" / "src" / "RoomServer" / "RoomServer.csproj"
SERVER_URL = "http://127.0.0.1:5010"


def _wait_for_health(timeout: float = 45.0) -> None:
    deadline = time.time() + timeout
    while time.time() < deadline:
        try:
            response = requests.get(f"{SERVER_URL}/health", timeout=2.0)
            if response.status_code == 200:
                return
            else:
                time.sleep(0.5)
        except requests.RequestException:
            time.sleep(0.5)
    raise RuntimeError("RoomServer healthcheck did not become ready in time")


@pytest.fixture(scope="session")
def room_server() -> Iterator[Dict[str, object]]:
    env = os.environ.copy()
    env.setdefault("ASPNETCORE_URLS", f"{SERVER_URL}")
    
    # Create temporary files to capture stdout and stderr
<<<<<<< HEAD
    stdout_file = tempfile.NamedTemporaryFile(mode='w+', delete=False, suffix='_stdout.log')
    stderr_file = tempfile.NamedTemporaryFile(mode='w+', delete=False, suffix='_stderr.log')
=======
    stdout_file = tempfile.NamedTemporaryFile(mode='w+', delete=False, suffix='.log')
    stderr_file = tempfile.NamedTemporaryFile(mode='w+', delete=False, suffix='.log')
>>>>>>> 80f390ba
    
    try:
        process = subprocess.Popen(
            [
                "dotnet",
                "run",
                "--project",
                str(SERVER_PROJECT),
            ],
            cwd=str(ROOT),
            env=env,
            stdout=stdout_file,
            stderr=stderr_file,
        )
        try:
            _wait_for_health()
        except Exception:
            process.terminate()
            
<<<<<<< HEAD
            # Read the tail of the output files for debugging
            stdout_file.flush()
            stderr_file.flush()
            
            def read_tail(file_path: str, lines: int = 50) -> str:
                """Read the last N lines from a file."""
                try:
                    with open(file_path, 'r') as f:
                        all_lines = f.readlines()
                        tail_lines = all_lines[-lines:] if len(all_lines) > lines else all_lines
                        return ''.join(tail_lines)
                except Exception as e:
                    return f"Error reading file: {e}"
=======
            # Read the tail of stdout and stderr for debugging
            stdout_file.flush()
            stderr_file.flush()
            
            def read_tail(filepath: str, lines: int = 50) -> str:
                try:
                    with open(filepath, 'r') as f:
                        content = f.readlines()
                        tail = content[-lines:] if len(content) > lines else content
                        return ''.join(tail)
                except Exception:
                    return "(unable to read output)"
>>>>>>> 80f390ba
            
            stdout_tail = read_tail(stdout_file.name)
            stderr_tail = read_tail(stderr_file.name)
            
<<<<<<< HEAD
            error_msg = "RoomServer failed to start (healthcheck failed).\n"
            if stdout_tail:
                error_msg += f"\n--- Last 50 lines of stdout ---\n{stdout_tail}"
            if stderr_tail:
                error_msg += f"\n--- Last 50 lines of stderr ---\n{stderr_tail}"
=======
            error_msg = "RoomServer failed to start (healthcheck failed)."
            if stdout_tail.strip():
                error_msg += f"\n\nLast 50 lines of stdout:\n{stdout_tail}"
            if stderr_tail.strip():
                error_msg += f"\n\nLast 50 lines of stderr:\n{stderr_tail}"
>>>>>>> 80f390ba
            
            raise RuntimeError(error_msg) from None

        yield {"base_url": SERVER_URL, "process": process}

        process.terminate()
        try:
            process.wait(timeout=10)
        except subprocess.TimeoutExpired:
            process.kill()
    finally:
        # Clean up temporary files
        stdout_file.close()
        stderr_file.close()
        try:
            os.unlink(stdout_file.name)
        except Exception:
            pass
        try:
            os.unlink(stderr_file.name)
        except Exception:
            pass


@pytest.fixture(scope="session", autouse=True)
def ensure_server_exists(room_server: Dict[str, object]) -> None:
    # The fixture ensures the server is started before any tests run.
    return None<|MERGE_RESOLUTION|>--- conflicted
+++ resolved
@@ -37,13 +37,10 @@
     env.setdefault("ASPNETCORE_URLS", f"{SERVER_URL}")
     
     # Create temporary files to capture stdout and stderr
-<<<<<<< HEAD
     stdout_file = tempfile.NamedTemporaryFile(mode='w+', delete=False, suffix='_stdout.log')
     stderr_file = tempfile.NamedTemporaryFile(mode='w+', delete=False, suffix='_stderr.log')
-=======
     stdout_file = tempfile.NamedTemporaryFile(mode='w+', delete=False, suffix='.log')
     stderr_file = tempfile.NamedTemporaryFile(mode='w+', delete=False, suffix='.log')
->>>>>>> 80f390ba
     
     try:
         process = subprocess.Popen(
@@ -63,7 +60,6 @@
         except Exception:
             process.terminate()
             
-<<<<<<< HEAD
             # Read the tail of the output files for debugging
             stdout_file.flush()
             stderr_file.flush()
@@ -77,7 +73,6 @@
                         return ''.join(tail_lines)
                 except Exception as e:
                     return f"Error reading file: {e}"
-=======
             # Read the tail of stdout and stderr for debugging
             stdout_file.flush()
             stderr_file.flush()
@@ -90,24 +85,20 @@
                         return ''.join(tail)
                 except Exception:
                     return "(unable to read output)"
->>>>>>> 80f390ba
             
             stdout_tail = read_tail(stdout_file.name)
             stderr_tail = read_tail(stderr_file.name)
             
-<<<<<<< HEAD
             error_msg = "RoomServer failed to start (healthcheck failed).\n"
             if stdout_tail:
                 error_msg += f"\n--- Last 50 lines of stdout ---\n{stdout_tail}"
             if stderr_tail:
                 error_msg += f"\n--- Last 50 lines of stderr ---\n{stderr_tail}"
-=======
             error_msg = "RoomServer failed to start (healthcheck failed)."
             if stdout_tail.strip():
                 error_msg += f"\n\nLast 50 lines of stdout:\n{stdout_tail}"
             if stderr_tail.strip():
                 error_msg += f"\n\nLast 50 lines of stderr:\n{stderr_tail}"
->>>>>>> 80f390ba
             
             raise RuntimeError(error_msg) from None
 
