# Metacore Stack — Metaplataforma (MVP)

Mono-repo com:
- `server-dotnet/` — Room Host (.NET 8 + SignalR) + RoomOperator
- `mcp-ts/` — MCP servers em TypeScript
- `ui/` — UI mínima (Next.js) [opcional neste ciclo]
- `schemas/` — JSON Schemas base + exemplos + validação AJV
- `infra/` — docker-compose para ambiente local

## Quickstart
```bash
# 0) verify environment (optional but recommended)
make verify-environment

# 1) preparar ferramentas
make bootstrap

# 2) subir MCP servers de exemplo
make mcp-up

# 3) rodar Room Host
make run-server

# 4) validar schemas
make schemas-validate
```

## RoomOperator Integration Testing

Test the complete integration between RoomOperator and RoomServer:

```bash
# Quick automated test (builds, starts services, runs tests)
cd server-dotnet/operator/scripts
./run-integration-test.sh

# Or run components manually:
# Terminal 1: Start RoomServer
cd server-dotnet/src/RoomServer
dotnet run

# Terminal 2: Start RoomOperator
cd server-dotnet/operator
dotnet run

# Terminal 3: Run test client
cd server-dotnet/operator/test-client
npm install
npm run test:all
```

**Available test scenarios:**
- `npm run test:basic` - Complete happy path (entities → artifacts → policies)
- `npm run test:error` - Error handling and validation
- `npm run test:stress` - Performance and load testing

**Documentation:**
- [Integration Guide](docs/ROOMOPERATOR_ROOMSERVER_INTEGRATION.md) - Complete API reference, communication flows, and error handling
- [Testing Guide](docs/TESTING.md) - Detailed testing instructions and troubleshooting
- [RoomOperator Docs](docs/room-operator.md) - Operator architecture and usage
- [Test Client README](server-dotnet/operator/test-client/README.md) - Test client usage and customization

## Estrutura e Convenções

* .NET 8, Node 20, pnpm 9
* Conventional Commits
* CI: build + lint + teste + validação de schemas

<<<<<<< HEAD
## Validação de Fluxos

* **Layer 3 Flows:** ✅ Validados e testados ([ver relatório](LAYER3_VALIDATION_SUMMARY.md))
  - Fluxo 3.1: Criação de Sala (5 testes)
  - Fluxo 3.2: Entrada de Entidade (8 testes)
  - Cenários adicionais: 2 testes
  - 15 testes automatizados, 100% aprovação
=======
## Documentação

* [**BACKEND_API_TEST_PLAN.md**](./BACKEND_API_TEST_PLAN.md) — Plano de testes detalhado para Backend/APIs
* [ROOM_HOST_IMPLEMENTATION.md](./ROOM_HOST_IMPLEMENTATION.md) — Status de implementação do Room Host
* [ENVIRONMENT_VERIFICATION.md](./ENVIRONMENT_VERIFICATION.md) — Verificação do ambiente de desenvolvimento
* [IMPLEMENTATION_SUMMARY.md](./IMPLEMENTATION_SUMMARY.md) — Resumo de mudanças de implementação
>>>>>>> d984b5d5

## Licença

MIT (ajuste conforme necessidade)<|MERGE_RESOLUTION|>--- conflicted
+++ resolved
@@ -66,7 +66,6 @@
 * Conventional Commits
 * CI: build + lint + teste + validação de schemas
 
-<<<<<<< HEAD
 ## Validação de Fluxos
 
 * **Layer 3 Flows:** ✅ Validados e testados ([ver relatório](LAYER3_VALIDATION_SUMMARY.md))
@@ -74,14 +73,6 @@
   - Fluxo 3.2: Entrada de Entidade (8 testes)
   - Cenários adicionais: 2 testes
   - 15 testes automatizados, 100% aprovação
-=======
-## Documentação
-
-* [**BACKEND_API_TEST_PLAN.md**](./BACKEND_API_TEST_PLAN.md) — Plano de testes detalhado para Backend/APIs
-* [ROOM_HOST_IMPLEMENTATION.md](./ROOM_HOST_IMPLEMENTATION.md) — Status de implementação do Room Host
-* [ENVIRONMENT_VERIFICATION.md](./ENVIRONMENT_VERIFICATION.md) — Verificação do ambiente de desenvolvimento
-* [IMPLEMENTATION_SUMMARY.md](./IMPLEMENTATION_SUMMARY.md) — Resumo de mudanças de implementação
->>>>>>> d984b5d5
 
 ## Licença
 
